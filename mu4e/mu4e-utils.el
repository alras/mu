--- conflicted
+++ resolved
@@ -1040,12 +1040,10 @@
     (when (process-live-p proc)
       (kill-process proc t))))
 
-<<<<<<< HEAD
-(define-obsolete-function-alias 'mu4e-interrupt-update-mail 'mu4e-kill-update-mail "23.8")
-=======
+
+;;(define-obsolete-function-alias 'mu4e-interrupt-update-mail 'mu4e-kill-update-mail "23.8")
 (define-obsolete-function-alias 'mu4e-interrupt-update-mail
   'mu4e-kill-update-mail "1.0-alpha0")
->>>>>>> c311dc4d
 
 ;;; Logging / debugging
 
